--- conflicted
+++ resolved
@@ -64,23 +64,7 @@
         # Check stop loss first
         if position > 0 and stop_loss is not None and entry_price is not None:
             if price <= entry_price * (1 - stop_loss):
-<<<<<<< HEAD
-                sell_price = price * (1 - slippage)
-                cash += position * sell_price * (1 - fee)
-                trade_pnls.append(sell_price * (1 - fee) - entry_price * (1 + fee))
-                trades.append(Trade(ts, "SELL", sell_price, position))
-                position = 0.0
-                entry_price = None
 
-        if (
-            signal == "BUY"
-            and cash >= price * (1 + slippage) * (1 + fee)
-            and position == 0.0
-        ):
-            buy_price = price * (1 + slippage)
-            qty = cash * risk_per_trade / (buy_price * (1 + fee))
-            cash -= qty * buy_price * (1 + fee)
-=======
                 cash += position * price * (1 - fee)
                 trade_returns.append(
                     price * (1 - fee) / (entry_price * (1 + fee)) - 1
@@ -92,7 +76,6 @@
         if signal == "BUY" and cash >= price * (1 + fee) and position == 0.0:
             qty = cash * position_pct / (price * (1 + fee))
             cash -= qty * price * (1 + fee)
->>>>>>> 15e1ec0a
             position += qty
             entry_price = buy_price
             trades.append(Trade(ts, "BUY", buy_price, qty))
@@ -100,17 +83,12 @@
             sell_price = price * (1 - slippage)
             cash += position * sell_price * (1 - fee)
             if entry_price is None:
-<<<<<<< HEAD
-                entry_price = sell_price
-            trade_pnls.append(sell_price * (1 - fee) - entry_price * (1 + fee))
-            trades.append(Trade(ts, "SELL", sell_price, position))
-=======
+
                 entry_price = price
             trade_returns.append(
                 price * (1 - fee) / (entry_price * (1 + fee)) - 1
             )
             trades.append(Trade(ts, "SELL", price, position))
->>>>>>> 15e1ec0a
             position = 0.0
             entry_price = None
 
