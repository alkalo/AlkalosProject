"""Dataset manipulation helpers.

This module contains a couple of tiny helpers used in the unit tests.  The
functions intentionally keep the implementation compact while providing a
realistic interface for working with time series data.
"""

from __future__ import annotations

import pandas as pd

from .feature_engineering import add_simple_returns, add_tech_indicators
<<<<<<< HEAD
from typing import Sequence, Tuple, Union
=======
from typing import Tuple, Sequence, Union
>>>>>>> 11f68bb5


def make_lagged_features(series: pd.Series, window: int) -> Tuple[pd.DataFrame, pd.Series]:
    """Create lagged features for a univariate series.

    Parameters
    ----------
    series:
        Input time series.
    window:
        Number of past observations to include as features.

    Returns
    -------
    X, y:
        Feature ``DataFrame`` where each column represents a lagged value and
        the corresponding target ``Series`` aligned such that ``y_t`` depends
        only on values strictly prior to ``t``.
    """

    data = {f"lag_{i}": series.shift(i) for i in range(1, window + 1)}
    X = pd.DataFrame(data)
    y = series.copy()
    df = pd.concat([X, y], axis=1).dropna()
    X = df[[f"lag_{i}" for i in range(1, window + 1)]]
    y = df[series.name]
    return X, y


ArrayLike = Union[pd.DataFrame, pd.Series]


def temporal_train_test_split(
    *arrays: ArrayLike,
    test_size: float = 0.2,
) -> Tuple[ArrayLike, ...]:
    """Split arrays preserving temporal order.

    Parameters
    ----------
    *arrays:
        Any number of ``pandas`` ``Series`` or ``DataFrame`` objects sharing the
        same length.  The function will split each array at the same index and
        return the train portions followed by the test portions.
    test_size:
        Fraction of the dataset to include in the test split.

    Returns
    -------
    tuple of arrays:
        The train splits of each input array followed by their respective test
        splits, mirroring :func:`sklearn.model_selection.train_test_split` but
        without shuffling the data.
    """

    if not arrays:
        raise ValueError("At least one array is required")

    first = next((a for a in arrays if a is not None), None)
    if first is None:
        raise ValueError("At least one array must be non-None")

    n_samples = len(first)
    split = int(n_samples * (1 - test_size))

    train_parts = []
    test_parts = []
    for arr in arrays:
        if arr is None:
            train_parts.append(None)
            test_parts.append(None)
            continue
        if len(arr) != n_samples:
            raise ValueError("All arrays must have the same length")
        train_parts.append(arr.iloc[:split].copy())
        test_parts.append(arr.iloc[split:].copy())

    result = []
    for train_part, test_part in zip(train_parts, test_parts):
        result.extend([train_part, test_part])

    return tuple(result)

def build_features(
    df: pd.DataFrame,
    *,
    target_col: str = "target",
    feature_set: str = "returns",
) -> Tuple[pd.DataFrame, pd.Series, Sequence[str]]:
    """Generate feature matrix and target aligned consistently.

    Parameters
    ----------
    df:
        Input DataFrame containing at least a ``close`` price column and a
        target column.
    target_col:
        Name of the target column.
    feature_set:
        Either ``"returns"`` for a single simple return feature or
        ``"indicators"`` for a richer set of technical indicators.
    """
    df = df.copy()
    if feature_set == "indicators":
        df = add_tech_indicators(df)
        feature_cols = [
            c for c in df.columns if c not in {target_col, "date", "close"}
        ]
    else:
        df = add_simple_returns(df)
        feature_cols = ["return"]

    df = df.dropna(subset=feature_cols + [target_col])
    X = df[feature_cols]
    y = df[target_col]
    return X, y, feature_cols<|MERGE_RESOLUTION|>--- conflicted
+++ resolved
@@ -10,11 +10,8 @@
 import pandas as pd
 
 from .feature_engineering import add_simple_returns, add_tech_indicators
-<<<<<<< HEAD
 from typing import Sequence, Tuple, Union
-=======
 from typing import Tuple, Sequence, Union
->>>>>>> 11f68bb5
 
 
 def make_lagged_features(series: pd.Series, window: int) -> Tuple[pd.DataFrame, pd.Series]:
